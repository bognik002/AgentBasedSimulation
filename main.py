--- conflicted
+++ resolved
@@ -11,22 +11,8 @@
 market_makers = [MarketMaker(exchange, 0, 10, -10)]
 
 # Simulation
-<<<<<<< HEAD
-for mm_l in range(0, 50, 10):
-    simulator = Simulator(exchange, noise_agents=noise_traders, market_makers=market_makers).fit(500, nt_lag=0, mm_lag=mm_l)
-    simulator.plot_price(show_spread=False)
-    plt.savefig(f'pictures/price(mm_lag={mm_l}).png')
-    plt.show()
-    simulator.plot_market_volume()
-    plt.savefig(f'pictures/volume(mm_lag={mm_l}).png')
-    plt.show()
-    simulator.plot_inventory()
-    plt.savefig(f'pictures/inventory(mm_lag={mm_l}).png')
-    plt.show()
-=======
 simulator = Simulator(exchange, noise_agents=noise_agents, market_makers=market_makers).fit(2000, nt_lag=0, mm_lag=0)
 simulator.plot_price()
 simulator.plot_liquidity()
 simulator.plot_market_volume()
-simulator.plot_inventory()
->>>>>>> 08f054fc
+simulator.plot_inventory()