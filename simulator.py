from agents import ExchangeAgent
from tqdm import tqdm
import matplotlib.pyplot as plt


def liquidity_spread(order_book: dict):
    if not order_book['ask'] or not order_book['bid']:
        return None
    return order_book['ask'].first.price - order_book['bid'].first.price


def inventory_quantity(order_book: dict):
    return sum([order.qty for order in order_book['ask']]) - sum([order.qty for order in order_book['bid']])


def calculate_price(spread: dict):
    if spread['bid'] and spread['ask']:
        return (spread['bid'] + spread['ask']) / 2
    else:
        return 0


class Simulator:
    def __init__(self, market: ExchangeAgent, noise_agents=None, market_makers=None):
        """
        :param market: ExchangeAgent
        :param noise_agents: NoiseAgent
        """

        # Agents
        self.market = market
        self.noise_traders = noise_agents
        self.market_makers = market_makers

        # Data to store
        self.iterations = 0
        self.spread = list()  # Essential for Noise and MM Traders
        self.market_volume = list()
        self.liquidity = list()  # bid-ask spread size
        self.mm_inventory = list()
        self.mm_states = list()

    def fit(self, n, nt_lag=0, mm_lag=0):
        self.iterations += n
        iterations = range(n)

        for it in tqdm(iterations, desc='Simulation'):
            # Update variables
            self.spread.append(self.market.spread())
            self.market_volume.append({'bids': len(self.market.order_book['bid']),
                                       'asks': len(self.market.order_book['ask']),
                                       'inventory': inventory_quantity(self.market.order_book)})
            self.liquidity.append(liquidity_spread(self.market.order_book))

            # Call MarketMakers
            if self.market_makers:
                for trader in self.market_makers:
                    self.mm_inventory.append({'qty': trader.inventory, 'name': trader.name})
                    self.mm_states.append({'state': trader.state, 'name': trader.name})
                    trader.call(self.spread[max(it - mm_lag, 0)])

            # Call NoiseAgents
            if self.noise_traders:
                for trader in self.noise_traders:
                    trader.call(self.spread[max(it - nt_lag, 0)])

        return self

    def plot_price(self, show_spread=False, title='Commodity Price', lw=1):
        iterations = range(self.iterations)

        plt.plot(iterations, list(map(calculate_price, self.spread)), color='black', label='mean', lw=lw)
        if show_spread:
            plt.plot(iterations, [spread['bid'] for spread in self.spread], color='green', label='bid', lw=lw)
            plt.plot(iterations, [spread['ask'] for spread in self.spread], color='red', label='ask', lw=lw)

        plt.title(title)
        plt.xlabel('Iteration')
        plt.ylabel('Price')
        plt.legend()

    def plot_liquidity(self, lw=1):
        iterations = range(self.iterations)
        plt.title('Liquidity')
        plt.xlabel('Iteration')
        plt.ylabel('Liquidity')
        plt.plot(iterations, self.liquidity, color='black', lw=lw)

<<<<<<< HEAD
    def plot_order_book(self):
        self.market.plot_order_book()

    def plot_memory_usage(self, lw=1):
        iterations = range(self.iterations)
        plt.title('Memory Usage')
        plt.xlabel('Iteration')
        plt.ylabel('N')
        plt.plot(iterations, self.memory_usage, color='black', lw=lw)

=======
>>>>>>> 08f054fc
    def plot_market_volume(self, lw=1):
        iterations = range(self.iterations)
        plt.title('Market Volume')
        plt.xlabel('Iteration')
        plt.ylabel('Quantity')
<<<<<<< HEAD
        plt.plot(iterations, self.market_volume, color='black', lw=lw)
=======
        plt.plot(iterations, [val['inventory'] for val in self.market_volume], color='black', lw=lw, label='inventory')
        plt.plot(iterations, [val['bids'] for val in self.market_volume], color='green', lw=lw, label='bids')
        plt.plot(iterations, [val['asks'] for val in self.market_volume], color='red', lw=lw, label='asks')
        plt.legend()
        plt.show()
>>>>>>> 08f054fc

    def plot_inventory(self, lw=1):
        iterations = range(self.iterations)
        plt.title('Agents Inventories')
        plt.xlabel('Iteration')
        plt.ylabel('Inventory')
        for trader in self.market_makers:
            plt.plot(iterations, [val['qty'] for val in self.mm_inventory if trader.name == val['name']],
                     lw=lw, label=trader.name)
        plt.legend()<|MERGE_RESOLUTION|>--- conflicted
+++ resolved
@@ -78,6 +78,7 @@
         plt.xlabel('Iteration')
         plt.ylabel('Price')
         plt.legend()
+        plt.show()
 
     def plot_liquidity(self, lw=1):
         iterations = range(self.iterations)
@@ -85,34 +86,18 @@
         plt.xlabel('Iteration')
         plt.ylabel('Liquidity')
         plt.plot(iterations, self.liquidity, color='black', lw=lw)
+        plt.show()
 
-<<<<<<< HEAD
-    def plot_order_book(self):
-        self.market.plot_order_book()
-
-    def plot_memory_usage(self, lw=1):
-        iterations = range(self.iterations)
-        plt.title('Memory Usage')
-        plt.xlabel('Iteration')
-        plt.ylabel('N')
-        plt.plot(iterations, self.memory_usage, color='black', lw=lw)
-
-=======
->>>>>>> 08f054fc
     def plot_market_volume(self, lw=1):
         iterations = range(self.iterations)
         plt.title('Market Volume')
         plt.xlabel('Iteration')
         plt.ylabel('Quantity')
-<<<<<<< HEAD
-        plt.plot(iterations, self.market_volume, color='black', lw=lw)
-=======
         plt.plot(iterations, [val['inventory'] for val in self.market_volume], color='black', lw=lw, label='inventory')
         plt.plot(iterations, [val['bids'] for val in self.market_volume], color='green', lw=lw, label='bids')
         plt.plot(iterations, [val['asks'] for val in self.market_volume], color='red', lw=lw, label='asks')
         plt.legend()
         plt.show()
->>>>>>> 08f054fc
 
     def plot_inventory(self, lw=1):
         iterations = range(self.iterations)
@@ -122,4 +107,5 @@
         for trader in self.market_makers:
             plt.plot(iterations, [val['qty'] for val in self.mm_inventory if trader.name == val['name']],
                      lw=lw, label=trader.name)
-        plt.legend()+        plt.legend()
+        plt.show()